--- conflicted
+++ resolved
@@ -11,16 +11,10 @@
 import typer
 import toml
 import json
-from typing import Dict, Any, Optional
+from typing import Dict, Any
 from datetime import datetime
 _pd = None
 
-<<<<<<< HEAD
-from rich.table import Table
-from rich.console import Console
-from rich.panel import Panel
-=======
->>>>>>> dc0421f4
 
 def get_pandas():
     """Lazy load pandas only when needed for reports"""
@@ -142,471 +136,22 @@
     }
 
 
-# Enhanced reporting commands with comprehensive analytics
-
-@app.command("summary")
-def comprehensive_summary(
-    days: int = typer.Option(
-        7, "--days", "-d", help="Number of days to analyze"),
-    verbose: bool = typer.Option(
-        False, "--verbose", "-v", help="Show detailed breakdown")
-):
-    """📊 Generate comprehensive productivity summary with insights and recommendations."""
-    from lifelog.utils.reporting.comprehensive_reports import PersonalAnalytics, create_ascii_chart
-    from rich.panel import Panel
-    from rich.columns import Columns
-
-    console.print(
-        f"[bold cyan]📊 Personal Analytics Summary - Last {days} Days[/bold cyan]\n")
-
-    analytics = PersonalAnalytics(fallback_local=True)
-    insights = analytics.generate_productivity_insights(days)
-
-    # Task Insights
-    task_insights = insights.get('task_insights', {})
-    if 'error' not in task_insights:
-        task_panel = Panel(
-            f"Tasks Created: {task_insights.get('recent_tasks', 0)}\n"
-            f"Completed: {task_insights.get('completed_tasks', 0)}\n"
-            f"Completion Rate: {task_insights.get('completion_rate', 0)}%\n"
-            f"Overdue: {task_insights.get('overdue_tasks', 0)}\n"
-            f"Avg/Day: {task_insights.get('avg_tasks_per_day', 0)}",
-            title="📋 Tasks",
-            border_style="blue"
-        )
-    else:
-        task_panel = Panel(
-            f"❌ {task_insights['error']}", title="📋 Tasks", border_style="red")
-
-    # Time Insights
-    time_insights = insights.get('time_insights', {})
-    if 'error' not in time_insights:
-        time_panel = Panel(
-            f"Total Time: {time_insights.get('total_time_hours', 0):.1f}h\n"
-            f"Daily Average: {time_insights.get('avg_daily_hours', 0):.1f}h\n"
-            f"Categories: {time_insights.get('category_count', 0)}\n"
-            f"Most Productive: {time_insights.get('top_categories', [{}])[0].get('category', 'N/A') if time_insights.get('top_categories') else 'N/A'}",
-            title="⏱️ Time Tracking",
-            border_style="green"
-        )
-    else:
-        time_panel = Panel(
-            f"❌ {time_insights['error']}", title="⏱️ Time Tracking", border_style="red")
-
-    # Tracker Insights
-    tracker_insights = insights.get('tracker_insights', {})
-    if 'error' not in tracker_insights:
-        tracker_panel = Panel(
-            f"Total Entries: {tracker_insights.get('total_entries', 0)}\n"
-            f"Active Trackers: {tracker_insights.get('unique_trackers', 0)}\n"
-            f"Entries/Day: {tracker_insights.get('avg_entries_per_day', 0)}\n"
-            f"Consistency: {'Good' if tracker_insights.get('unique_trackers', 0) > 0 else 'Low'}",
-            title="📊 Trackers",
-            border_style="yellow"
-        )
-    else:
-        tracker_panel = Panel(
-            f"❌ {tracker_insights['error']}", title="📊 Trackers", border_style="red")
-
-    # Display summary panels
-    console.print(Columns([task_panel, time_panel, tracker_panel]))
-
-    # Show recommendations
-    recommendations = insights.get('recommendations', [])
-    if recommendations:
-        console.print(
-            "\n[bold green]💡 Personalized Recommendations:[/bold green]")
-        for i, rec in enumerate(recommendations[:5], 1):  # Limit to top 5
-            console.print(f"  {i}. {rec}")
-
-    # Verbose details
-    if verbose:
-        console.print("\n[bold cyan]📈 Detailed Breakdown:[/bold cyan]")
-
-        # Category breakdown for tasks
-        if 'error' not in task_insights:
-            category_stats = task_insights.get('category_breakdown', {})
-            if category_stats:
-                console.print("\n[bold]Task Categories:[/bold]")
-                for cat, stats in category_stats.items():
-                    completion = (stats['completed'] / stats['total']
-                                  * 100) if stats['total'] > 0 else 0
-                    console.print(
-                        f"  • {cat}: {stats['completed']}/{stats['total']} ({completion:.0f}%)")
-
-        # Time breakdown
-        if 'error' not in time_insights:
-            top_categories = time_insights.get('top_categories', [])
-            if top_categories:
-                console.print("\n[bold]Time Categories:[/bold]")
-                chart_data = [(cat['category'], cat['duration_minutes'])
-                              for cat in top_categories[:5]]
-                chart = create_ascii_chart(
-                    chart_data, "Time Distribution (minutes)", 30)
-                console.print(f"[cyan]{chart}[/cyan]")
-
-        # Tracker details
-        if 'error' not in tracker_insights:
-            tracker_stats = tracker_insights.get('tracker_stats', {})
-            if tracker_stats:
-                console.print("\n[bold]Tracker Statistics:[/bold]")
-                for name, stats in list(tracker_stats.items())[:5]:  # Top 5
-                    trend_emoji = {"increasing": "📈", "decreasing": "📉", "stable": "➡️"}.get(
-                        stats['trend'], "❓")
-                    console.print(
-                        f"  • {name}: Avg {stats['avg_value']:.1f} {trend_emoji} ({stats['entries']} entries)")
-
-
-@app.command("trackers")
-def tracker_report(
-    days: int = typer.Option(
-        7, "--days", "-d", help="Number of days to analyze"),
-    tracker: Optional[str] = typer.Option(
-        None, "--tracker", "-t", help="Focus on specific tracker")
-):
-    """📊 Detailed tracker analysis with trends and patterns."""
-    from lifelog.utils.reporting.comprehensive_reports import PersonalAnalytics, create_ascii_chart
-
-    console.print(
-        f"[bold cyan]📊 Tracker Analysis - Last {days} Days[/bold cyan]\n")
-
-    analytics = PersonalAnalytics(fallback_local=True)
-    insights = analytics.generate_productivity_insights(days)
-    tracker_insights = insights.get('tracker_insights', {})
-
-    if 'error' in tracker_insights:
-        console.print(f"[red]❌ {tracker_insights['error']}[/red]")
-        return
-
-    tracker_stats = tracker_insights.get('tracker_stats', {})
-
-    if not tracker_stats:
-        console.print(
-            "[yellow]⚠️ No tracker data found for the specified period.[/yellow]")
-        return
-
-    # Filter to specific tracker if requested
-    if tracker:
-        matching_trackers = {
-            k: v for k, v in tracker_stats.items() if tracker.lower() in k.lower()}
-        if not matching_trackers:
-            console.print(
-                f"[yellow]⚠️ No trackers found matching '{tracker}'[/yellow]")
-            return
-        tracker_stats = matching_trackers
-
-    # Display detailed tracker information
-    for name, stats in tracker_stats.items():
-        trend_emoji = {"increasing": "📈", "decreasing": "📉",
-                       "stable": "➡️"}.get(stats['trend'], "❓")
-        consistency_emoji = "🎯" if stats['consistency_score'] > 0.7 else "⚡" if stats['consistency_score'] > 0.4 else "📊"
-
-        panel_content = (
-            f"Entries: {stats['entries']}\n"
-            f"Average: {stats['avg_value']:.2f}\n"
-            f"Range: {stats['min_value']:.1f} - {stats['max_value']:.1f}\n"
-            f"Trend: {stats['trend'].title()} {trend_emoji}\n"
-            f"Consistency: {stats['consistency_score']:.2f} {consistency_emoji}\n"
-            f"Std Dev: {stats['std_dev']:.2f}"
-        )
-
-        console.print(
-            Panel(panel_content, title=f"📊 {name}", border_style="cyan"))
-
-
-@app.command("time")
-def time_report(
-    days: int = typer.Option(
-        7, "--days", "-d", help="Number of days to analyze"),
-    chart: bool = typer.Option(False, "--chart", "-c", help="Show ASCII chart")
-):
-    """⏱️ Time tracking analysis with productivity insights."""
-    from lifelog.utils.reporting.comprehensive_reports import PersonalAnalytics, create_ascii_chart
-    from lifelog.utils.db.report_repository import get_time_summary
-
-    console.print(
-        f"[bold cyan]⏱️ Time Tracking Analysis - Last {days} Days[/bold cyan]\n")
-
-    analytics = PersonalAnalytics(fallback_local=True)
-    insights = analytics.generate_productivity_insights(days)
-    time_insights = insights.get('time_insights', {})
-
-    if 'error' in time_insights:
-        console.print(f"[red]❌ {time_insights['error']}[/red]")
-        return
-
-    # Summary metrics
-    total_hours = time_insights.get('total_time_hours', 0)
-    avg_daily = time_insights.get('avg_daily_hours', 0)
-    top_categories = time_insights.get('top_categories', [])
-
-    console.print(f"[bold]📈 Summary:[/bold]")
-    console.print(f"  Total Time Tracked: {total_hours:.1f} hours")
-    console.print(f"  Daily Average: {avg_daily:.1f} hours")
-    console.print(
-        f"  Active Categories: {time_insights.get('category_count', 0)}")
-
-    if top_categories:
-        console.print(f"\n[bold]🏆 Top Categories:[/bold]")
-
-        table = Table(show_header=True, header_style="bold magenta")
-        table.add_column("Category", style="cyan")
-        table.add_column("Time (hours)", justify="right", style="green")
-        table.add_column("% of Total", justify="right", style="yellow")
-
-        total_minutes = sum(cat['duration_minutes'] for cat in top_categories)
-
-        for cat in top_categories:
-            hours = cat['duration_minutes'] / 60
-            percentage = (cat['duration_minutes'] /
-                          total_minutes * 100) if total_minutes > 0 else 0
-
-            # Handle nan/null category names
-            category_name = cat['category']
-            if pd.isna(category_name) or category_name is None:
-                category_name = "Uncategorized"
-
-            table.add_row(
-                str(category_name),
-                f"{hours:.1f}",
-                f"{percentage:.1f}%"
-            )
-
-        console.print(table)
-
-        # ASCII Chart if requested
-        if chart and len(top_categories) > 1:
-            console.print(f"\n[bold]📊 Visual Distribution:[/bold]")
-            chart_data = []
-            for cat in top_categories[:8]:
-                # Handle nan/null category names for chart
-                category_name = cat['category']
-                if pd.isna(category_name) or category_name is None:
-                    category_name = "Uncategorized"
-                chart_data.append(
-                    (str(category_name), cat['duration_minutes']/60))
-
-            ascii_chart = create_ascii_chart(
-                chart_data, "Time Distribution (hours)", 40)
-            console.print(f"[cyan]{ascii_chart}[/cyan]")
-
-
-@app.command("goals")
-def goals_report(
-    tracker_name: Optional[str] = typer.Option(
-        None, "--tracker", "-t", help="Focus on specific tracker")
-):
-    """🎯 Goal progress analysis with achievement insights."""
-    console.print("[bold cyan]🎯 Goal Progress Analysis[/bold cyan]\n")
-
-    try:
-        # Get all trackers with goals
-        trackers = track_repository.get_all_trackers()
-
-        if not trackers:
-            console.print("[yellow]⚠️ No trackers found.[/yellow]")
-            return
-
-        # Filter by tracker name if specified
-        if tracker_name:
-            trackers = [t for t in trackers if tracker_name.lower()
-                        in t.title.lower()]
-            if not trackers:
-                console.print(
-                    f"[yellow]⚠️ No trackers found matching '{tracker_name}'[/yellow]")
-                return
-
-        goals_found = False
-
-        for tracker in trackers:
-            goals = track_repository.get_goals_for_tracker(tracker.id)
-
-            if goals:
-                goals_found = True
-                console.print(
-                    f"[bold]📊 {tracker.title}[/bold] ({tracker.category or 'uncategorized'})")
-
-                for goal in goals:
-                    # Generate goal-specific report
-                    goal_report = generate_goal_report(tracker)
-
-                    if goal_report and goal_report.get('current_status'):
-                        status = goal_report['current_status']
-                        progress_emoji = "🎯" if status.get(
-                            'on_track', False) else "⚠️"
-
-                        console.print(
-                            f"  {progress_emoji} {goal.kind.value.title()} Goal:")
-                        console.print(
-                            f"    Current: {status.get('current_value', 'N/A')}")
-                        console.print(
-                            f"    Target: {status.get('target_description', 'N/A')}")
-                        console.print(
-                            f"    Status: {status.get('status_message', 'Unknown')}")
-                console.print()
-
-        if not goals_found:
-            console.print(
-                "[yellow]ℹ️ No goals found. Create goals with 'llog track' command in the UI.[/yellow]")
-
-    except Exception as e:
-        console.print(f"[red]❌ Error analyzing goals: {e}[/red]")
-
-
-@app.command("insights")
-def comprehensive_insights(
-    days: int = typer.Option(
-        30, "--days", "-d", help="Number of days to analyze")
-):
-    """🧠 Advanced insights with correlations and recommendations."""
-    from lifelog.utils.reporting.comprehensive_reports import PersonalAnalytics
-
-    console.print(
-        f"[bold cyan]🧠 Personal Analytics Insights - Last {days} Days[/bold cyan]\n")
-
-    analytics = PersonalAnalytics(fallback_local=True)
-    insights = analytics.generate_productivity_insights(days)
-
-    # Correlation insights
-    corr_insights = insights.get('correlation_insights', {})
-    correlations = corr_insights.get('correlations', [])
-
-    if correlations:
-        console.print("[bold green]🔗 Discovered Correlations:[/bold green]")
-        for corr in correlations:
-            strength_emoji = "💪" if corr['strength'] == 'strong' else "👍"
-            direction_emoji = "📈" if corr['direction'] == 'positive' else "📉"
-
-            console.print(
-                f"  {strength_emoji} {direction_emoji} {corr['tracker']} ↔ Daily Time")
-            console.print(
-                f"    Correlation: {corr['correlation']:.3f} ({corr['strength']} {corr['direction']})")
-        console.print()
-
-    # Recommendations
-    recommendations = insights.get('recommendations', [])
-    if recommendations:
-        console.print(
-            "[bold green]💡 Personalized Recommendations:[/bold green]")
-        for i, rec in enumerate(recommendations, 1):
-            console.print(f"  {i}. {rec}")
-        console.print()
-
-    # Detailed analysis summary
-    console.print("[bold]📊 Analysis Summary:[/bold]")
-
-    # Tasks
-    task_insights = insights.get('task_insights', {})
-    if 'error' not in task_insights:
-        console.print(
-            f"  📋 Tasks: {task_insights.get('completion_rate', 0)}% completion rate")
-
-    # Time
-    time_insights = insights.get('time_insights', {})
-    if 'error' not in time_insights:
-        console.print(
-            f"  ⏱️ Time: {time_insights.get('avg_daily_hours', 0):.1f}h daily average")
-
-    # Trackers
-    tracker_insights = insights.get('tracker_insights', {})
-    if 'error' not in tracker_insights:
-        console.print(
-            f"  📊 Trackers: {tracker_insights.get('unique_trackers', 0)} active metrics")
-
-    console.print(
-        f"\n[dim]Analysis period: {days} days | Generated: {insights.get('generated_at', 'Unknown')}[/dim]")
-
-
-@app.command("export")
-def export_report(
-    days: int = typer.Option(
-        30, "--days", "-d", help="Number of days to analyze"),
-    format: str = typer.Option(
-        "json", "--format", "-f", help="Export format: json, csv"),
-    output: Optional[str] = typer.Option(
-        None, "--output", "-o", help="Output file path")
-):
-    """💾 Export comprehensive analytics data."""
-    from lifelog.utils.reporting.comprehensive_reports import PersonalAnalytics
-    import json
-
-    console.print(
-        f"[bold cyan]💾 Exporting Analytics Data - Last {days} Days[/bold cyan]\n")
-
-    analytics = PersonalAnalytics(fallback_local=True)
-    insights = analytics.generate_productivity_insights(days)
-
-    # Determine output file
-    if not output:
-        timestamp = datetime.now().strftime("%Y%m%d_%H%M%S")
-        output = f"lifelog_analytics_{timestamp}.{format}"
-
-    try:
-        if format.lower() == "json":
-            with open(output, 'w') as f:
-                json.dump(insights, f, indent=2, default=str)
-        elif format.lower() == "csv":
-            # Export main metrics as CSV
-            import pandas as pd
-
-            # Flatten key metrics
-            data = []
-            task_insights = insights.get('task_insights', {})
-            time_insights = insights.get('time_insights', {})
-            tracker_insights = insights.get('tracker_insights', {})
-
-            summary_row = {
-                'analysis_date': insights.get('generated_at', ''),
-                'period_days': days,
-                'tasks_created': task_insights.get('recent_tasks', 0),
-                'tasks_completed': task_insights.get('completed_tasks', 0),
-                'completion_rate': task_insights.get('completion_rate', 0),
-                'total_time_hours': time_insights.get('total_time_hours', 0),
-                'avg_daily_hours': time_insights.get('avg_daily_hours', 0),
-                'active_trackers': tracker_insights.get('unique_trackers', 0),
-                'tracker_entries': tracker_insights.get('total_entries', 0)
-            }
-
-            df = pd.DataFrame([summary_row])
-            df.to_csv(output, index=False)
-        else:
-            console.print(f"[red]❌ Unsupported format: {format}[/red]")
-            return
-
-        console.print(f"[green]✅ Analytics exported to: {output}[/green]")
-
-    except Exception as e:
-        console.print(f"[red]❌ Export failed: {e}[/red]")
-
-
-# Legacy commands for backwards compatibility
 @app.command("summary-trackers")
 def summary_trackers(since_days: int = 7):
-    """📊 Legacy tracker summary (use 'llog report trackers' instead)."""
-    console.print(
-        "[yellow]⚠️ This command is deprecated. Use 'llog report trackers' instead.[/yellow]")
-    tracker_report(days=since_days)
+    df = report_repository.get_tracker_summary(since_days)
+    print_dataframe(df)
 
 
 @app.command("summary-time")
 def summary_time(since_days: int = 7):
-    """⏱️ Legacy time summary (use 'llog report time' instead)."""
-    console.print(
-        "[yellow]⚠️ This command is deprecated. Use 'llog report time' instead.[/yellow]")
-    time_report(days=since_days)
+    df = report_repository.get_time_summary(since_days)
+    print_dataframe(df)
 
 
 @app.command("daily-tracker")
 def daily_tracker(metric_name: str, since_days: int = 7):
-<<<<<<< HEAD
-    """📊 Legacy daily tracker (use 'llog report trackers --tracker' instead)."""
-    console.print(
-        "[yellow]⚠️ This command is deprecated. Use 'llog report trackers --tracker' instead.[/yellow]")
-    tracker_report(days=since_days, tracker=metric_name)
-=======
     df = report_repository.get_daily_tracker_averages(metric_name, since_days)
     print_dataframe(df)
->>>>>>> dc0421f4
 
 
 def print_dataframe(df):
