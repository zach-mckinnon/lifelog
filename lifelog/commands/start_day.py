# lifelog/commands/start_day.py

import logging
from pathlib import Path
from datetime import datetime, timedelta, timezone

import typer
from rich.console import Console
from rich.panel import Panel

from lifelog.utils.db import (
    task_repository,
    track_repository,
    environment_repository,
)
from lifelog.utils.get_quotes import get_motivational_quote, get_feedback_saying
from lifelog.commands.environmental_sync import fetch_today_forecast
from lifelog.utils.shared_utils import (
    now_local, format_datetime_for_user,
    utc_iso_to_local, now_utc,
)
from lifelog.utils.db.gamify_repository import modify_pomodoro_lengths
from lifelog.utils.hooks import run_hooks

console = Console()
app = typer.Typer(help="Guided, gamified start-of-day focus assistant (CLI).")

logger = logging.getLogger(__name__)


def prompt_continue(label: str = "Press Enter to continue...") -> None:
    try:
        typer.prompt(label, default="")
    except (KeyboardInterrupt, EOFError):
        console.print("[red]Interrupted—exiting start-day.[/red]")
        raise typer.Exit()


def prompt_for_int(prompt: str, default: int) -> int:
    val = typer.prompt(prompt, default=str(default))
    try:
        return int(val)
    except ValueError:
        console.print(
            f"[yellow]Invalid number, using default {default}[/yellow]")
        return default


def pomodoro_timer(minutes: int):
    import time
    for remaining in range(minutes, 0, -1):
        console.print(
            f"[bold green]⏳ {remaining} min left...[/bold green]", end="\r")
        time.sleep(60)
    console.print("[bold yellow]\nPomodoro session complete![/bold yellow]")


def show_today_weather_cli():
    try:
        env = environment_repository.get_latest_environment_data("weather")
    except Exception:
        logger.exception("Failed loading environment data")
        env = None

    if not env:
        console.print(
            "[yellow]No weather data. Run 'llog sync' first.[/yellow]")
        return

    lat, lon = env.get("latitude"), env.get("longitude")
    if lat is None or lon is None:
        console.print("[yellow]Incomplete location data.[/yellow]")
        return

    try:
        forecast = fetch_today_forecast(lat, lon)
    except Exception as e:
        logger.exception("Weather fetch error")
        console.print(f"[red]Failed fetching weather: {e}[/red]")
        return

    lines = []
    today_hdr = format_datetime_for_user(now_local()).split(" ")[0]
    lines.append(f"Forecast for {today_hdr} (4h intervals):")
    for ent in forecast:
        dt = utc_iso_to_local(ent["time"])
        lines.append(
            f"{format_datetime_for_user(dt)} — "
            f"{ent['temperature']}°C, Precip {ent['precip_prob']}%, {ent['description']}"
        )
    console.print(
        Panel("\n".join(lines), title="🌤️ Today's Forecast", style="cyan"))


def select_tasks_cli():
    tasks = task_repository.get_all_tasks()
    if not tasks:
        console.print(
            "[yellow]No tasks found. Add some with `llog task add`.[/yellow]")
        return []

    console.print("[bold]Select tasks for today (e.g. 1,3):[/bold]")
    for i, t in enumerate(tasks, 1):
        due = "-"
        if t.due:
            try:
                due = format_datetime_for_user(utc_iso_to_local(t.due))
            except Exception:
                due = str(t.due)
        console.print(f"{i}. [cyan]{t.title}[/cyan] (due: {due})")

    choice = typer.prompt("Enter comma-separated numbers", default="")
    if not choice.strip():
        return []

    selected = []
    for part in choice.split(","):
        if not part.strip().isdigit():
            console.print("[red]Invalid input—please use numbers only.[/red]")
            return []
        idx = int(part.strip()) - 1
        if idx < 0 or idx >= len(tasks):
            console.print(f"[red]Index {idx+1} is out of range.[/red]")
            return []
        selected.append(tasks[idx])
    return selected


def ask_time_for_tasks_cli(tasks):
    plan, total = [], 0
    for t in tasks:
        mins = prompt_for_int(f"Minutes for '{t.title}'?", 25)
        plan.append({"task": t, "minutes": mins})
        total += mins
    return plan, total


def log_trackers_cli():
    trackers = track_repository.get_all_trackers()
    for tr in trackers:
        if typer.confirm(f"Log tracker '{tr.title}' now?", default=False):
            val = typer.prompt(f"Value for {tr.title}", default="")
            if val:
                entry = track_repository.add_tracker_entry(
                    tracker_id=tr.id,
                    timestamp=now_utc(),
                    value=val,
                    notes=None  # Start day command doesn't support notes
                )
                # run_hooks("tracker", "logged", entry)
                console.print(f"[green]Logged {tr.title} → {val}[/green]")


def hydrate_and_lunch_reminder(start_time, asked):
    now = datetime.now(timezone.utc)
    elapsed = now - start_time
    if elapsed >= timedelta(hours=2) and not asked["water"]:
        if typer.confirm("🚰 Two hours in—grab some water or stretch?"):
            asked["water"] = True
    if elapsed >= timedelta(hours=4) and not asked["lunch"]:
        if typer.confirm("🍱 Four hours in—time for a lunch break?"):
            asked["lunch"] = True


@app.command("start-day")
def start_day(overload_threshold: int = 480):
    console.rule("[bold blue]🌞 Start Your Day 🌞[/bold blue]")

    console.print("Let's get this day going!")
    console.print(Panel(get_motivational_quote(),
                  title="Motivation", style="green"))
    show_today_weather_cli()

    tasks = select_tasks_cli()
    if not tasks:
        console.print("[yellow]No tasks selected—bye![/yellow]")
        return

    plan, total = ask_time_for_tasks_cli(tasks)
    if total > overload_threshold:
        console.print(
            f"[bold yellow]⚠ You planned {total}min (> {overload_threshold})—reduce to avoid burnout.[/bold yellow]")

    console.rule("[bold]Log Initial Trackers[/bold]")
    log_trackers_cli()

    session_start = datetime.now(timezone.utc)
    reminders = {"water": False, "lunch": False}

    for idx, item in enumerate(plan, 1):
        task, minutes = item["task"], item["minutes"]
        console.rule(
            f"[magenta]Task {idx}/{len(plan)}: {task.title}[/magenta]")

        console.print(
            "[bold]📝 Take 5 min to make a checklist of what you want to complete this session.[/bold]")
        prompt_continue(
            "Press Enter when your checklist is done (or after 5 min)…")

        console.print(
            f"[bold blue]Ready to start {minutes} min of focused work on '{task.title}'?[/bold blue]")
        prompt_continue("Press Enter to begin…")

        focus, brk = modify_pomodoro_lengths(
            25 if minutes <= 120 else 45, 5 if minutes <= 120 else 10)
        sessions = (minutes + focus - 1) // focus
        distracted = 0

        for s in range(sessions):
            console.print(
                f"▶️ [bold]Session {s+1}/{sessions}: Focus {focus} min[/bold]")
            pomodoro_timer(focus)

            extra = prompt_for_int("Distracted minutes?", 0)
            distracted += extra

            if s < sessions - 1:
                console.print(f"☕ [bold]Break {brk} min[/bold]")
                pomodoro_timer(brk)

        if distracted:
            console.print(f"[red]🔄 Need {distracted} min makeup focus[/red]")
            makeups = (distracted + focus - 1) // focus
            for m in range(makeups):
                length = min(focus, distracted)
                console.print(f"▶️ Makeup {m+1}/{makeups}: {length} min")
                pomodoro_timer(length)
                distracted -= length

        console.print(f"[green]✔️ Completed '{task.title}'[/green]")

        console.rule("[bold]Log Trackers & Mood[/bold]")
        log_trackers_cli()
        feeling = typer.prompt(
            "How did you feel? (e.g. great, tired)", default="")
        if feeling:
<<<<<<< HEAD
            # Try to find a "mood" tracker, skip if not found
            mood_tracker = track_repository.get_tracker_by_title("mood")
            if mood_tracker:
                entry = track_repository.add_tracker_entry(
                    tracker_id=mood_tracker.id,
                    timestamp=now_utc(),
                    value=feeling,
                    notes=None  # Start day mood doesn't support notes
                )
                run_hooks("tracker", "logged", entry)
=======
            entry = track_repository.add_tracker_entry(
                tracker_id=None,
                timestamp=now_utc(),
                value=feeling,
            )
>>>>>>> dc0421f4

        hydrate_and_lunch_reminder(session_start, reminders)

        if idx < len(plan):
            console.print(f"[cyan]Next up: {plan[idx]['task'].title}[/cyan]")
            prompt_continue()

    console.rule("[bold green]🎉 Day Complete![/bold green]")
    report = get_feedback_saying("end_of_day")
    console.print(Panel(report, title="Congratulations!", style="green"))<|MERGE_RESOLUTION|>--- conflicted
+++ resolved
@@ -145,7 +145,6 @@
                     tracker_id=tr.id,
                     timestamp=now_utc(),
                     value=val,
-                    notes=None  # Start day command doesn't support notes
                 )
                 # run_hooks("tracker", "logged", entry)
                 console.print(f"[green]Logged {tr.title} → {val}[/green]")
@@ -234,24 +233,11 @@
         feeling = typer.prompt(
             "How did you feel? (e.g. great, tired)", default="")
         if feeling:
-<<<<<<< HEAD
-            # Try to find a "mood" tracker, skip if not found
-            mood_tracker = track_repository.get_tracker_by_title("mood")
-            if mood_tracker:
-                entry = track_repository.add_tracker_entry(
-                    tracker_id=mood_tracker.id,
-                    timestamp=now_utc(),
-                    value=feeling,
-                    notes=None  # Start day mood doesn't support notes
-                )
-                run_hooks("tracker", "logged", entry)
-=======
             entry = track_repository.add_tracker_entry(
                 tracker_id=None,
                 timestamp=now_utc(),
                 value=feeling,
             )
->>>>>>> dc0421f4
 
         hydrate_and_lunch_reminder(session_start, reminders)
 
