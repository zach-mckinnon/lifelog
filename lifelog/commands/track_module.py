--- conflicted
+++ resolved
@@ -443,117 +443,6 @@
         return validators[tracker_type](value)
     except (ValueError, TypeError) as e:
         console.print(
-<<<<<<< HEAD
-            f"[bold red]⚠️ '{value}' is not a valid {tracker_type}. Let's try again.[/bold red]")
-        return _prompt_correct_value()
-
-
-@app.command("log")
-def log_entry(
-    tracker_identifier: str = typer.Argument(...,
-                                             help="Tracker name or ID to log entry for"),
-    value: str = typer.Argument(...,
-                                help="Value to log (int, float, bool, or string)"),
-    notes: Optional[str] = typer.Option(
-        None, "--notes", "-n", help="Optional notes for this entry"),
-    timestamp: Optional[str] = typer.Option(
-        None, "--time", "-t", help="Custom timestamp (default: now)")
-):
-    """
-    Log a value for an existing tracker. You can use the tracker name or ID.
-
-    Examples:
-      llog track log "Mood" 7 --notes "Feeling great after exercise"
-      llog track log mood 7 -n "Post-workout mood"
-      llog track log 1 7             # by ID
-    """
-    try:
-        # Try to find tracker by name or ID
-        tracker = None
-
-        # First try as ID if it's numeric
-        if tracker_identifier.isdigit():
-            tracker_id = int(tracker_identifier)
-            tracker = track_repository.get_tracker_by_id(tracker_id)
-
-        # If not found or not numeric, search by name
-        if not tracker:
-            all_trackers = track_repository.get_all_trackers()
-
-            # Exact match first
-            for t in all_trackers:
-                if t.title.lower() == tracker_identifier.lower():
-                    tracker = t
-                    break
-
-            # Fuzzy match if no exact match
-            if not tracker:
-                matches = []
-                for t in all_trackers:
-                    if tracker_identifier.lower() in t.title.lower():
-                        matches.append(t)
-
-                if len(matches) == 1:
-                    tracker = matches[0]
-                elif len(matches) > 1:
-                    console.print(
-                        f"[yellow]Multiple trackers match '{tracker_identifier}':[/yellow]")
-                    for i, t in enumerate(matches, 1):
-                        console.print(f"  {i}. {t.title} (ID: {t.id})")
-
-                    try:
-                        choice = typer.prompt("Select number", type=int)
-                        if 1 <= choice <= len(matches):
-                            tracker = matches[choice - 1]
-                        else:
-                            console.print(
-                                "[bold red]❌ Invalid selection.[/bold red]")
-                            raise typer.Exit(code=1)
-                    except (KeyboardInterrupt, typer.Abort):
-                        console.print("[yellow]Operation cancelled.[/yellow]")
-                        raise typer.Exit(code=0)
-
-        if not tracker:
-            console.print(
-                f"[bold red]❌ No tracker found matching '{tracker_identifier}'.[/bold red]")
-            console.print(
-                "[dim]Use 'llog track list' to see available trackers.[/dim]")
-            raise typer.Exit(code=1)
-
-        # Convert value to appropriate type
-        if tracker.type == "int":
-            typed_value = int(value)
-        elif tracker.type == "float":
-            typed_value = float(value)
-        elif tracker.type == "bool":
-            typed_value = value.lower() in ('true', '1', 'yes', 'y', 'on')
-        elif tracker.type == "str":
-            typed_value = str(value)
-        else:
-            console.print(
-                f"[bold red]❌ Unsupported tracker type: {tracker.type}[/bold red]")
-            raise typer.Exit(code=1)
-
-        # Use current time if no timestamp provided
-        log_time = timestamp if timestamp else now_utc()
-
-        # Add the entry
-        entry = track_repository.add_tracker_entry(
-            tracker.id, log_time, typed_value, notes)
-
-        console.print(
-            f"[green]✅ Logged {value} for '{tracker.title}' (ID: {tracker.id})[/green]")
-        if notes:
-            console.print(f"[dim]   Notes: {notes}[/dim]")
-
-    except ValueError as e:
-        console.print(
-            f"[bold red]❌ Invalid value '{value}' for tracker type '{tracker.type}': {e}[/bold red]")
-        raise typer.Exit(code=1)
-    except Exception as e:
-        console.print(f"[bold red]❌ Failed to log entry: {e}[/bold red]")
-        raise typer.Exit(code=1)
-=======
             f"[bold red]⚠️ '{value}' is not a valid {tracker_type}. {str(e)}[/bold red]")
         return _prompt_correct_value_for_type(tracker_type)
 
@@ -597,5 +486,4 @@
                 return str(user_input)
         except (ValueError, TypeError) as e:
             console.print(f"[bold red]Invalid input: {e}[/bold red]")
-            console.print("[dim]Please try again.[/dim]")
->>>>>>> dc0421f4
+            console.print("[dim]Please try again.[/dim]")