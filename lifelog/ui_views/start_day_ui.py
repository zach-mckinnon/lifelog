--- conflicted
+++ resolved
@@ -160,25 +160,12 @@
         _log_initial_trackers_tui(stdscr)
         mood = safe_input(stdscr, "How did you feel?", default="")
         if mood:
-<<<<<<< HEAD
-            # Try to find a "mood" tracker, skip if not found
-            mood_tracker = track_repository.get_tracker_by_title("mood")
-            if mood_tracker:
-                entry = track_repository.add_tracker_entry(
-                    tracker_id=mood_tracker.id,
-                    timestamp=now_utc(),
-                    value=mood,
-                    notes=None  # Start day mood doesn't support notes
-                )
-                run_hooks("tracker", "logged", entry)
-=======
             entry = track_repository.add_tracker_entry(
                 tracker_id=None,
                 timestamp=now_utc(),
                 value=mood
             )
             # run_hooks("tracker", "logged", entry)
->>>>>>> dc0421f4
 
         # Hydration & lunch reminders
         elapsed = datetime.now(timezone.utc) - session_start
@@ -339,7 +326,6 @@
                 entry = track_repository.add_tracker_entry(
                     tracker_id=tr.id,
                     timestamp=now_utc(),
-                    value=val,
-                    notes=None  # Start day tracker log doesn't support notes
+                    value=val
                 )
                 # run_hooks("tracker", "logged", entry)