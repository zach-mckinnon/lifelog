--- conflicted
+++ resolved
@@ -112,21 +112,7 @@
     """
     # 1) Determine XP context
     if module == "task" and event == "completed":
-<<<<<<< HEAD
-        # Handle task completion timing - check if task has due date and completion time
-        if hasattr(entity, 'due') and entity.due and hasattr(entity, 'end') and entity.end:
-            on_time = entity.end <= entity.due
-        elif hasattr(entity, 'due') and entity.due:
-            # If no end time set, assume completed now
-            from datetime import datetime
-            on_time = datetime.now() <= entity.due
-        else:
-            # No due date, consider it on time
-            on_time = True
-
-=======
         on_time = entity.end <= entity.due
->>>>>>> dc0421f4
         base_xp = 50 if on_time else 20
         context = "task_on_time" if on_time else "task_late"
     elif module == "task" and event == "pomodoro_done":
@@ -156,12 +142,8 @@
         old = get_skill_level(sid)
         skill = add_skill_xp(sid, adjusted // 2)
         if skill.level > old:
-            # Get the skill name from the skills table
-            skill_data = safe_query(
-                "SELECT name FROM skills WHERE uid = ?", (sid,))
-            skill_name = skill_data[0]["name"] if skill_data else "Unknown Skill"
             add_notification(
-                profile.id, f"Your '{skill_name}' skill leveled up to {skill.level}!")
+                profile.id, f"Your '{skill.name}' skill leveled up to {skill.level}!")
 
     # 4) First-time badges
     user = _ensure_profile()
