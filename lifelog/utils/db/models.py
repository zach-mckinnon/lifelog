--- conflicted
+++ resolved
@@ -3,29 +3,6 @@
 from typing import Any, Dict, List, Optional, Union, get_args, get_origin
 from dataclasses import asdict, dataclass, fields
 from datetime import datetime
-from dateutil import parser as date_parser
-
-
-def _parse_datetime_robust(dt_str: str) -> datetime:
-    """
-    Robust datetime parsing for models - handles timezone-aware strings.
-    """
-    if not dt_str:
-        raise ValueError("Empty datetime string")
-    try:
-        return datetime.fromisoformat(dt_str)
-    except ValueError:
-        try:
-            return date_parser.isoparse(dt_str)
-        except Exception:
-            try:
-                # Manual fallback for common problematic format: "2025-08-09 19:14:23.995550+00:00"
-                # Replace space with T for ISO format
-                iso_format = dt_str.replace(' ', 'T')
-                return datetime.fromisoformat(iso_format)
-            except Exception as e:
-                raise ValueError(
-                    f"Cannot parse datetime string '{dt_str}': {e}")
 
 
 class BaseModel:
@@ -122,16 +99,12 @@
         # datetime fields: created, due, start, end, recur_base, updated_at
         if typ is datetime or typ == Optional[datetime]:
             try:
-<<<<<<< HEAD
-                data[k] = _parse_datetime_robust(v)
-=======
                 dt = datetime.fromisoformat(v)
                 # Ensure timezone-aware: if naive, assume UTC
                 if dt.tzinfo is None:
                     from datetime import timezone
                     dt = dt.replace(tzinfo=timezone.utc)
                 data[k] = dt
->>>>>>> dc0421f4
             except Exception:
                 data[k] = None
             continue
@@ -179,16 +152,12 @@
             continue
         if name in ("start", "end") and val:
             try:
-<<<<<<< HEAD
-                kwargs[name] = _parse_datetime_robust(val)
-=======
                 dt = datetime.fromisoformat(val)
                 # Ensure timezone-aware: if naive, assume UTC
                 if dt.tzinfo is None:
                     from datetime import timezone
                     dt = dt.replace(tzinfo=timezone.utc)
                 kwargs[name] = dt
->>>>>>> dc0421f4
             except Exception:
                 kwargs[name] = None
             continue
@@ -197,16 +166,12 @@
             continue
         if name == 'updated_at':
             try:
-<<<<<<< HEAD
-                kwargs[name] = _parse_datetime_robust(val)
-=======
                 dt = datetime.fromisoformat(val)
                 # Ensure timezone-aware: if naive, assume UTC
                 if dt.tzinfo is None:
                     from datetime import timezone
                     dt = dt.replace(tzinfo=timezone.utc)
                 kwargs[name] = dt
->>>>>>> dc0421f4
             except Exception:
                 kwargs[name] = None
             continue
@@ -239,54 +204,22 @@
         title=row.get("title", ""),
         type=row.get("type", ""),
         category=row.get("category"),
-<<<<<<< HEAD
-        created=None if row.get(
-            "created") is None else _parse_datetime_robust(row.get("created")),
-=======
         created=row.get("created"),
->>>>>>> dc0421f4
         tags=row.get("tags"),
         notes=row.get("notes"),
         uid=row.get("uid"),
-<<<<<<< HEAD
-        updated_at=None if row.get(
-            "updated_at") is None else _parse_datetime_robust(row.get("updated_at")),
-        deleted=int(row.get("deleted", 0))
-=======
         updated_at=row.get("updated_at"),
         deleted=row.get("deleted", 0)
->>>>>>> dc0421f4
     )
 
 
 @dataclass
 class TrackerEntry(BaseModel):
-<<<<<<< HEAD
-    id: Optional[int] = None
-    tracker_id: int = None
-    timestamp: str = None
-    value: float = None
-    notes: Optional[str] = None
-    uid: str = None
-=======
     id: int
     tracker_id: int
     timestamp: str
     value: float
     uid: Optional[str] = None
->>>>>>> dc0421f4
-
-
-def entry_from_row(row: Dict[str, Any]) -> TrackerEntry:
-    return TrackerEntry(
-        id=row.get("id"),
-        tracker_id=row.get("tracker_id"),
-        timestamp=row.get("timestamp"),
-        value=float(row.get("value", 0.0)) if row.get(
-            "value") is not None else None,
-        notes=row.get("notes"),
-        uid=row.get("uid")
-    )
 
 
 @dataclass
@@ -382,18 +315,6 @@
     unit: Optional[str] = None
     period: str = "day"
     uid: Optional[str] = None
-
-
-@dataclass
-class GoalAverage(GoalBase):
-    # Expected minimum (for outlier detection)
-    min_expected: Optional[float] = None
-    # Expected maximum (for outlier detection)
-    max_expected: Optional[float] = None
-    outlier_threshold: float = 1.5  # Standard deviations for outlier detection
-    period: str = "week"  # day/week/month - default to week for meaningful averages
-    unit: Optional[str] = None
-    uid: str = None
 
 
 Goal = Union[
@@ -474,8 +395,6 @@
 #
 #    In many tables, you may not store 'tags' or 'notes'; they can default to None.
 # ───────────────────────────────────────────────────────────────────────────────
-<<<<<<< HEAD
-=======
 
 
 @dataclass
@@ -494,7 +413,6 @@
 
 
 # ───────────────────────────────────────────────────────────────────────────────
->>>>>>> dc0421f4
 # 4) entry_from_row(row: Dict[str,Any]) → TrackerEntry
 #
 #    The “tracker_entries” schema is:
@@ -517,8 +435,6 @@
 #
 #    We simply pull the four stored columns; uid isn’t stored locally, so it stays None.
 # ───────────────────────────────────────────────────────────────────────────────
-
-
 @dataclass
 class EnvironmentData(BaseModel):
     uid: Optional[str] = None
@@ -530,8 +446,6 @@
     satellite: Optional[str] = None
 
 
-<<<<<<< HEAD
-=======
 @dataclass
 class TrackerEntry(BaseModel):
     id: int
@@ -554,7 +468,6 @@
     )
 
 
->>>>>>> dc0421f4
 def goal_from_row(row):
     if not isinstance(row, dict):
         row = dict(row)
@@ -588,15 +501,7 @@
     elif kind == "replacement":
         return GoalReplacement(**base, old_behavior=row["old_behavior"], new_behavior=row["new_behavior"])
     elif kind == "average":
-<<<<<<< HEAD
-        return GoalAverage(**base,
-                           min_expected=row.get("min_expected"),
-                           max_expected=row.get("max_expected"),
-                           outlier_threshold=row.get("outlier_threshold", 1.5),
-                           unit=row.get("unit"))
-=======
         return GoalAverage(**base, amount=row.get("amount", 0), unit=row.get("unit"))
->>>>>>> dc0421f4
     else:
         raise ValueError(f"Unknown goal kind: {kind}")
 
