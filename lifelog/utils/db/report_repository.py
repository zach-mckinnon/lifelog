from datetime import datetime, timedelta
from typing import Dict, Any, List, Optional

# Lazy loading for pandas - memory optimization for Pi
_pd = None

def get_pandas():
    """Lazy load pandas only when needed"""
    global _pd
    if _pd is None:
        import pandas as pd
        _pd = pd
    return _pd

<<<<<<< HEAD
from lifelog.utils.db import track_repository, time_repository, task_repository
from lifelog.utils.reporting.insight_engine import generate_insights
from lifelog.utils.shared_utils import now_utc
=======
from lifelog.utils.db import track_repository, time_repository
>>>>>>> dc0421f4
import logging

logger = logging.getLogger(__name__)


<<<<<<< HEAD
def get_tracker_summary(since_days: int = 7, fallback_local: bool = True) -> pd.DataFrame:
    """Get tracker data summary with automatic fallback to local data."""
=======
def get_tracker_summary(since_days: int = 7):
    pd = get_pandas()  # Lazy load pandas
    from lifelog.utils.core_utils import now_utc
>>>>>>> dc0421f4
    since = now_utc() - timedelta(days=since_days)

    try:
        # Try to get data with sync first
        trackers = track_repository.get_all_trackers_with_entries()
    except Exception as e:
        logger.error(
            "get_tracker_summary: failed to load trackers: %s", e, exc_info=True)
        if fallback_local:
            try:
                # Fallback to local-only data
                from lifelog.utils.db.db_helper import safe_query
                tracker_rows = safe_query(
                    "SELECT * FROM trackers WHERE deleted = 0", ())
                trackers = []
                for row in tracker_rows:
                    tracker_dict = dict(row)
                    entries = track_repository.get_entries_for_tracker(
                        tracker_dict['id'])
                    tracker_dict['entries'] = entries
                    trackers.append(tracker_dict)
            except Exception as e2:
                logger.error(
                    "get_tracker_summary: local fallback failed: %s", e2, exc_info=True)
                return pd.DataFrame()
        else:
            return pd.DataFrame()

    if not trackers:
        return pd.DataFrame()

    rows = []
    for tracker in trackers:
        tracker_id = tracker.get('id') if isinstance(
            tracker, dict) else getattr(tracker, 'id', None)
        tracker_title = tracker.get('title') if isinstance(
            tracker, dict) else getattr(tracker, 'title', 'Unknown')
        tracker_category = tracker.get('category') if isinstance(
            tracker, dict) else getattr(tracker, 'category', None)

        entries = tracker.get('entries', []) if isinstance(
            tracker, dict) else getattr(tracker, 'entries', [])

        for entry in entries:
            try:
                # Handle both TrackerEntry objects and dicts
                if hasattr(entry, 'timestamp'):
                    ts = entry.timestamp
                    value = entry.value
                    notes = getattr(entry, 'notes', None)
                else:
                    ts = entry.get('timestamp')
                    value = entry.get('value')
                    notes = entry.get('notes')

                # Parse timestamp
                if isinstance(ts, str):
                    ts_dt = datetime.fromisoformat(ts.replace('Z', '+00:00'))
                else:
                    ts_dt = ts

                if ts_dt >= since:
                    rows.append({
                        'tracker_id': tracker_id,
                        'tracker_title': tracker_title,
                        'category': tracker_category or 'uncategorized',
                        'timestamp': ts_dt,
                        'value': value,
                        'notes': notes,
                        'date': ts_dt.date()
                    })
            except Exception as e:
                logger.warning(
                    "get_tracker_summary: skipping invalid entry: %s", e)
                continue

    return pd.DataFrame(rows) if rows else pd.DataFrame()


<<<<<<< HEAD
def get_time_summary(since_days: int = 7, fallback_local: bool = True) -> pd.DataFrame:
    """Get time tracking summary with automatic fallback to local data."""
=======
def get_time_summary(since_days: int = 7):
    pd = get_pandas()  # Lazy load pandas
    from lifelog.utils.core_utils import now_utc
>>>>>>> dc0421f4
    since = now_utc() - timedelta(days=since_days)

    try:
        logs = time_repository.get_all_time_logs(since)
    except Exception as e:
        logger.error(
            "get_time_summary: failed to load time logs: %s", e, exc_info=True)
        if fallback_local:
            try:
                # Fallback to local-only data
                from lifelog.utils.db.db_helper import safe_query
                query = """
                    SELECT * FROM time_history 
                    WHERE deleted = 0 AND start >= ? 
                    ORDER BY start DESC
                """
                rows = safe_query(query, (since.isoformat(),))
                logs = [dict(row) for row in rows]
            except Exception as e2:
                logger.error(
                    "get_time_summary: local fallback failed: %s", e2, exc_info=True)
                return pd.DataFrame()
        else:
            return pd.DataFrame()

    if not logs:
        return pd.DataFrame()

    # Ensure we have the right data structure
    rows = []
    for log in logs:
        try:
            if hasattr(log, '__dict__'):
                log_dict = log.__dict__
            else:
                log_dict = log

            start_time = log_dict.get('start')
            if isinstance(start_time, str):
                start_dt = datetime.fromisoformat(
                    start_time.replace('Z', '+00:00'))
            else:
                start_dt = start_time

            if start_dt >= since:
                rows.append({
                    'category': log_dict.get('category', 'uncategorized'),
                    'title': log_dict.get('title', 'Unknown'),
                    'duration_minutes': log_dict.get('duration_minutes', 0),
                    'start': start_dt,
                    'date': start_dt.date()
                })
        except Exception as e:
            logger.warning(
                "get_time_summary: skipping invalid log entry: %s", e)
            continue

    if not rows:
        return pd.DataFrame()

    df = pd.DataFrame(rows)
    return df.groupby('category', dropna=False)['duration_minutes'].sum().reset_index()


def get_daily_tracker_averages(metric_name: str, since_days: int = 7):
    pd = get_pandas()  # Lazy load pandas
    from lifelog.utils.core_utils import now_utc
    since = now_utc() - timedelta(days=since_days)
    try:
        tracker = track_repository.get_tracker_by_title(metric_name)
    except Exception as e:
        logger.error("get_daily_tracker_averages: failed to load tracker %r: %s",
                     metric_name, e, exc_info=True)
        return pd.DataFrame()

    if not tracker:
        return pd.DataFrame()

    entries = []
    try:
        raw_entries = track_repository.get_entries_for_tracker(tracker.id)
    except Exception as e:
        logger.error("get_daily_tracker_averages: failed to load entries for %r: %s",
                     metric_name, e, exc_info=True)
        raw_entries = []

    for entry in raw_entries:
        try:
            # Handle TrackerEntry object vs dict
            if hasattr(entry, 'timestamp'):
                ts = datetime.fromisoformat(entry.timestamp)
                value = entry.value
            else:
                ts = datetime.fromisoformat(entry["timestamp"])
                value = entry["value"]

            if ts >= since:
                entries.append({"date": ts.date(), "value": value})
        except Exception as e:
            logger.warning(
                "get_daily_tracker_averages: skipping invalid entry %r: %s", entry, e)

    if not entries:
        return pd.DataFrame()

    df = pd.DataFrame(entries)
    return df.groupby('date')['value'].mean().reset_index()


def get_correlation_insights() -> List[Dict[str, Any]]:
    """Returns empty list since AI insights have been removed."""
    return []


def export_data(df, filepath: str):
    if df.empty:
        print("[yellow]⚠️ No data to export.[/yellow]")
        return

    ext = filepath.rsplit('.', 1)[-1].lower()
    try:
        if ext == 'csv':
            df.to_csv(filepath, index=False)
        else:
            df.to_json(filepath, orient='records', indent=2)
        print(f"[green]✅ Exported report to {filepath}[/green]")
    except Exception as e:
        logger.error("export_data: failed writing to %r: %s",
                     filepath, e, exc_info=True)
        print(f"[red]❌ Failed to export report: {e}[/red]")<|MERGE_RESOLUTION|>--- conflicted
+++ resolved
@@ -1,5 +1,5 @@
 from datetime import datetime, timedelta
-from typing import Dict, Any, List, Optional
+from typing import Dict, Any, List
 
 # Lazy loading for pandas - memory optimization for Pi
 _pd = None
@@ -12,174 +12,59 @@
         _pd = pd
     return _pd
 
-<<<<<<< HEAD
-from lifelog.utils.db import track_repository, time_repository, task_repository
-from lifelog.utils.reporting.insight_engine import generate_insights
-from lifelog.utils.shared_utils import now_utc
-=======
 from lifelog.utils.db import track_repository, time_repository
->>>>>>> dc0421f4
 import logging
 
 logger = logging.getLogger(__name__)
 
 
-<<<<<<< HEAD
-def get_tracker_summary(since_days: int = 7, fallback_local: bool = True) -> pd.DataFrame:
-    """Get tracker data summary with automatic fallback to local data."""
-=======
 def get_tracker_summary(since_days: int = 7):
     pd = get_pandas()  # Lazy load pandas
     from lifelog.utils.core_utils import now_utc
->>>>>>> dc0421f4
     since = now_utc() - timedelta(days=since_days)
-
     try:
-        # Try to get data with sync first
         trackers = track_repository.get_all_trackers_with_entries()
     except Exception as e:
         logger.error(
             "get_tracker_summary: failed to load trackers: %s", e, exc_info=True)
-        if fallback_local:
-            try:
-                # Fallback to local-only data
-                from lifelog.utils.db.db_helper import safe_query
-                tracker_rows = safe_query(
-                    "SELECT * FROM trackers WHERE deleted = 0", ())
-                trackers = []
-                for row in tracker_rows:
-                    tracker_dict = dict(row)
-                    entries = track_repository.get_entries_for_tracker(
-                        tracker_dict['id'])
-                    tracker_dict['entries'] = entries
-                    trackers.append(tracker_dict)
-            except Exception as e2:
-                logger.error(
-                    "get_tracker_summary: local fallback failed: %s", e2, exc_info=True)
-                return pd.DataFrame()
-        else:
-            return pd.DataFrame()
-
-    if not trackers:
         return pd.DataFrame()
 
     rows = []
     for tracker in trackers:
-        tracker_id = tracker.get('id') if isinstance(
-            tracker, dict) else getattr(tracker, 'id', None)
-        tracker_title = tracker.get('title') if isinstance(
-            tracker, dict) else getattr(tracker, 'title', 'Unknown')
-        tracker_category = tracker.get('category') if isinstance(
-            tracker, dict) else getattr(tracker, 'category', None)
-
-        entries = tracker.get('entries', []) if isinstance(
-            tracker, dict) else getattr(tracker, 'entries', [])
-
-        for entry in entries:
+        for entry in tracker.entries or []:
+            ts = entry.timestamp
+            ts_iso = ts.isoformat() if isinstance(ts, datetime) else ts
             try:
-                # Handle both TrackerEntry objects and dicts
-                if hasattr(entry, 'timestamp'):
-                    ts = entry.timestamp
-                    value = entry.value
-                    notes = getattr(entry, 'notes', None)
-                else:
-                    ts = entry.get('timestamp')
-                    value = entry.get('value')
-                    notes = entry.get('notes')
-
-                # Parse timestamp
-                if isinstance(ts, str):
-                    ts_dt = datetime.fromisoformat(ts.replace('Z', '+00:00'))
-                else:
-                    ts_dt = ts
-
-                if ts_dt >= since:
+                if datetime.fromisoformat(ts_iso) >= since:
                     rows.append({
-                        'tracker_id': tracker_id,
-                        'tracker_title': tracker_title,
-                        'category': tracker_category or 'uncategorized',
-                        'timestamp': ts_dt,
-                        'value': value,
-                        'notes': notes,
-                        'date': ts_dt.date()
+                        "tracker": tracker.title,
+                        "timestamp": ts_iso,
+                        "value": entry.value
                     })
             except Exception as e:
                 logger.warning(
-                    "get_tracker_summary: skipping invalid entry: %s", e)
-                continue
+                    "get_tracker_summary: skipping invalid timestamp %r: %s", ts_iso, e)
 
-    return pd.DataFrame(rows) if rows else pd.DataFrame()
+    return pd.DataFrame(rows)
 
 
-<<<<<<< HEAD
-def get_time_summary(since_days: int = 7, fallback_local: bool = True) -> pd.DataFrame:
-    """Get time tracking summary with automatic fallback to local data."""
-=======
 def get_time_summary(since_days: int = 7):
     pd = get_pandas()  # Lazy load pandas
     from lifelog.utils.core_utils import now_utc
->>>>>>> dc0421f4
     since = now_utc() - timedelta(days=since_days)
-
     try:
         logs = time_repository.get_all_time_logs(since)
     except Exception as e:
         logger.error(
             "get_time_summary: failed to load time logs: %s", e, exc_info=True)
-        if fallback_local:
-            try:
-                # Fallback to local-only data
-                from lifelog.utils.db.db_helper import safe_query
-                query = """
-                    SELECT * FROM time_history 
-                    WHERE deleted = 0 AND start >= ? 
-                    ORDER BY start DESC
-                """
-                rows = safe_query(query, (since.isoformat(),))
-                logs = [dict(row) for row in rows]
-            except Exception as e2:
-                logger.error(
-                    "get_time_summary: local fallback failed: %s", e2, exc_info=True)
-                return pd.DataFrame()
-        else:
-            return pd.DataFrame()
-
-    if not logs:
         return pd.DataFrame()
 
-    # Ensure we have the right data structure
-    rows = []
-    for log in logs:
-        try:
-            if hasattr(log, '__dict__'):
-                log_dict = log.__dict__
-            else:
-                log_dict = log
+    df = pd.DataFrame(logs)
+    if df.empty:
+        return df
 
-            start_time = log_dict.get('start')
-            if isinstance(start_time, str):
-                start_dt = datetime.fromisoformat(
-                    start_time.replace('Z', '+00:00'))
-            else:
-                start_dt = start_time
-
-            if start_dt >= since:
-                rows.append({
-                    'category': log_dict.get('category', 'uncategorized'),
-                    'title': log_dict.get('title', 'Unknown'),
-                    'duration_minutes': log_dict.get('duration_minutes', 0),
-                    'start': start_dt,
-                    'date': start_dt.date()
-                })
-        except Exception as e:
-            logger.warning(
-                "get_time_summary: skipping invalid log entry: %s", e)
-            continue
-
-    if not rows:
-        return pd.DataFrame()
-
-    df = pd.DataFrame(rows)
+    df['start'] = pd.to_datetime(df['start'], errors='coerce')
+    df = df[df['start'] >= since]
     return df.groupby('category', dropna=False)['duration_minutes'].sum().reset_index()
 
 
@@ -207,16 +92,9 @@
 
     for entry in raw_entries:
         try:
-            # Handle TrackerEntry object vs dict
-            if hasattr(entry, 'timestamp'):
-                ts = datetime.fromisoformat(entry.timestamp)
-                value = entry.value
-            else:
-                ts = datetime.fromisoformat(entry["timestamp"])
-                value = entry["value"]
-
+            ts = datetime.fromisoformat(entry["timestamp"])
             if ts >= since:
-                entries.append({"date": ts.date(), "value": value})
+                entries.append({"date": ts.date(), "value": entry["value"]})
         except Exception as e:
             logger.warning(
                 "get_daily_tracker_averages: skipping invalid entry %r: %s", entry, e)
