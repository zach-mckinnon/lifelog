import logging
import uuid
from datetime import datetime
from typing import Any, Dict, List, Optional, Union

from lifelog.utils.db import (
    safe_execute,
    safe_query,
    fetch_from_server,
    get_last_synced,
    set_last_synced,
    should_sync,
    is_direct_db_mode,
    queue_sync_operation,
    process_sync_queue,
)
from lifelog.utils.db import add_record, update_record
<<<<<<< HEAD
from lifelog.utils.db.models import TimeLog, time_log_from_row, fields as dataclass_fields, _parse_datetime_robust
from lifelog.utils.shared_utils import now_utc, parse_date_string, to_utc, parse_datetime_robust, ensure_utc_for_storage, convert_local_input_to_utc
=======
from lifelog.utils.db.models import TimeLog, time_log_from_row, fields as dataclass_fields
from lifelog.utils.core_utils import now_utc, to_utc
from lifelog.utils.error_handler import handle_db_errors, validate_time_entry_data
>>>>>>> dc0421f4

logger = logging.getLogger(__name__)


def _get_all_time_field_names() -> List[str]:
    try:
        return [f.name for f in dataclass_fields(TimeLog) if f.name != "id"]
    except Exception as e:
        logger.error("Error retrieving time field names: %s", e, exc_info=True)
        return []

# Pull changed time logs from host, using updated_at and deleted


def _pull_changed_time_logs_from_host() -> None:
    if not should_sync():
        return
    # 1) push any queued local changes
    try:
        process_sync_queue()
    except Exception as e:
        logger.error("Error pushing queued time log changes: %s",
                     e, exc_info=True)
    # 2) fetch since last sync
    try:
        last_ts = get_last_synced("time_history")
    except Exception as e:
        logger.error(
            "Error getting last_synced for time_history: %s", e, exc_info=True)
        last_ts = None
    params: Dict[str, Any] = {}
    if last_ts:
        params["since"] = last_ts
    # 3) fetch remote list
    try:
        # Use the sync endpoint path: '/sync/time_history'
        remote_list = fetch_from_server("time_history", params=params) or []
    except Exception as e:
        logger.error("Failed to fetch changed time logs: %s", e, exc_info=True)
        return
    # 4) upsert each from server payload
    for remote in remote_list:
        try:
            upsert_local_time_log(remote)
        except Exception as e:
            logger.error("Failed to upsert remote time log %s: %s",
                         remote.get("uid"), e, exc_info=True)
    # 5) update last_synced
    try:
        from lifelog.utils.core_utils import now_utc
        set_last_synced("time_history", now_utc().isoformat())
    except Exception as e:
        logger.error(
            "Failed to set last_synced for time_history: %s", e, exc_info=True)


# Upsert local time log from server payload, handling updated_at and deleted flags
def upsert_local_time_log(data: Dict[str, Any]) -> None:
    uid_val = data.get("uid")
    if not uid_val:
        logger.warning("Cannot upsert time log without uid")
        return
    # Prepare updates/inserts: parse deleted and updated_at
    # Ensure deleted is 0/1
    if 'deleted' in data:
        try:
            data['deleted'] = 1 if data.get('deleted') else 0
        except Exception:
            data.pop('deleted', None)
    # updated_at: assume ISO string; leave as is, normalize_for_db will handle
    # Normalize datetime fields: start, end if present
    if 'start' in data and isinstance(data['start'], str):
        # leave as ISO string
        pass
    if 'end' in data and isinstance(data['end'], str):
        pass
    # Check existence
    rows = safe_query("SELECT id FROM time_history WHERE uid = ?", (uid_val,))
    fields = _get_all_time_field_names()
    if rows:
        local_id = rows[0]["id"]
        updates = {k: data[k] for k in fields if k in data}
        # Ensure updated_at included if present
        if updates:
            try:
                update_record("time_history", local_id, updates)
            except Exception as e:
                logger.error(
                    "upsert_local_time_log: update failed id=%d: %s", local_id, e, exc_info=True)
    else:
        # Insert new record
        try:
            now_iso = datetime.now().isoformat()
            record: Dict[str, Any] = {}
            for k in fields:
                if k in data:
                    record[k] = data[k]
            # Set defaults if missing
            if 'created' in fields:
                # If TimeLog model has created field; otherwise skip
                if 'created' not in record or record.get('created') is None:
                    record['created'] = now_iso
            # UID
            record['uid'] = uid_val
            # updated_at
            if 'updated_at' not in record or record.get('updated_at') is None:
                record['updated_at'] = now_iso
            # deleted
            if 'deleted' not in record:
                record['deleted'] = 0
            add_record("time_history", record, fields)
        except Exception as e:
            logger.error(
                "upsert_local_time_log: insert failed uid=%s: %s", uid_val, e, exc_info=True)


def get_all_time_logs(since: Optional[Union[str, datetime]] = None) -> List[TimeLog]:
    if should_sync():
        try:
            _pull_changed_time_logs_from_host()
        except Exception as e:
            logger.error(
                "Error pulling time logs before get_all: %s", e, exc_info=True)

    if since:
        since_iso = since.isoformat() if isinstance(since, datetime) else str(since)
        rows = safe_query(
            "SELECT * FROM time_history WHERE start >= ? ORDER BY start ASC",
            (since_iso,)
        )
    else:
        rows = safe_query("SELECT * FROM time_history ORDER BY start ASC")

    result: List[TimeLog] = []
    for r in rows:
        try:
            result.append(time_log_from_row(dict(r)))
        except Exception as e:
            logger.error("Failed to parse TimeLog row %s: %s",
                         dict(r), e, exc_info=True)
    return result


def get_time_log_by_uid(uid_val: str) -> Optional[TimeLog]:
    if should_sync():
        try:
            _pull_changed_time_logs_from_host()
        except Exception as e:
            logger.error(
                "Error pulling time logs before get_by_uid: %s", e, exc_info=True)

    rows = safe_query("SELECT * FROM time_history WHERE uid = ?", (uid_val,))
    if not rows:
        return None
    try:
        return time_log_from_row(dict(rows[0]))
    except Exception as e:
        logger.error("Failed to convert row to TimeLog for uid=%s: %s",
                     uid_val, e, exc_info=True)
        return None


def get_active_time_entry() -> Optional[TimeLog]:
    rows = safe_query(
        "SELECT * FROM time_history WHERE end IS NULL ORDER BY start DESC LIMIT 1"
    )
    if not rows:
        return None
    try:
        return time_log_from_row(dict(rows[0]))
    except Exception as e:
        logger.error("Failed to parse active TimeLog: %s", e, exc_info=True)
        return None


@handle_db_errors("start_time_entry")
def start_time_entry(data: Dict[str, Any]) -> TimeLog:
<<<<<<< HEAD
    # Normalize start time - ensure it's stored as UTC
=======
    """Start a new time entry with validation and error handling."""
    from lifelog.utils.core_utils import now_utc
    
    # Validate data
    data = validate_time_entry_data(data)
    
    # normalize start
>>>>>>> dc0421f4
    start_val = data.get("start")
    if start_val:
        # Convert user input (local time) to UTC for storage
        utc_start = convert_local_input_to_utc(start_val)
        data["start"] = utc_start.isoformat()
    else:
        # Default to current UTC time
        data["start"] = now_utc().isoformat()

    # assign uid
    data.setdefault("uid", str(uuid.uuid4()))

    # Prepare all fields before insert:
    fields = _get_all_time_field_names()
    # Ensure every field exists in data, setting None if missing.
    # This avoids KeyError in add_record when data lacks columns like 'end' or 'duration_minutes'.
    for f in fields:
        data.setdefault(f, None)

    # Optional: set updated_at/deleted defaults here if schema expects them on insert.
    # If you want to record creation time:
    now_iso = now_utc().isoformat()
    if 'updated_at' in fields:
        # If updated_at should default to creation time
        data['updated_at'] = data.get('updated_at') or now_iso
    if 'deleted' in fields:
        # Soft-delete flag default 0
        data['deleted'] = data.get('deleted') if data.get(
            'deleted') is not None else 0

    # insert locally
    add_record("time_history", data, fields)

    # fetch new row
    rows = safe_query(
        "SELECT * FROM time_history WHERE uid = ?", (data["uid"],))
    if not rows:
        raise RuntimeError(
            f"Inserted time entry not found for uid={data['uid']}")
    new_log = time_log_from_row(dict(rows[0]))

    # sync if needed
    if not is_direct_db_mode() and should_sync():
        try:
            queue_sync_operation("time_history", "create", data)
            process_sync_queue()
        except Exception as e:
            logger.error("Failed to sync new time entry uid=%s: %s",
                         data["uid"], e, exc_info=True)

    return new_log


<<<<<<< HEAD
=======
def stop_active_time_entry(
    end_time: Union[datetime, str],
    tags: Optional[str] = None,
    notes: Optional[str] = None
) -> TimeLog:
    # normalize end_time
    if isinstance(end_time, str):
        end_dt = datetime.fromisoformat(end_time)
        # Ensure timezone-aware: if naive, assume UTC
        if end_dt.tzinfo is None:
            from datetime import timezone
            end_dt = end_dt.replace(tzinfo=timezone.utc)
    else:
        end_dt = end_time
        # Ensure timezone-aware: if naive, assume UTC
        if end_dt.tzinfo is None:
            from datetime import timezone
            end_dt = end_dt.replace(tzinfo=timezone.utc)

    active = get_active_time_entry()
    if not active:
        raise RuntimeError("No active time entry to stop.")

    # Parse stored start (assuming active.start is ISO string)
    if isinstance(active.start, str):
        start_dt = datetime.fromisoformat(active.start)
        # Ensure timezone-aware: if naive, assume UTC
        if start_dt.tzinfo is None:
            from datetime import timezone
            start_dt = start_dt.replace(tzinfo=timezone.utc)
    elif isinstance(active.start, datetime):
        start_dt = active.start
        # Ensure timezone-aware: if naive, assume UTC
        if start_dt.tzinfo is None:
            from datetime import timezone
            start_dt = start_dt.replace(tzinfo=timezone.utc)
    else:
        raise RuntimeError(
            f"Cannot parse start time of active entry: {active.start}")

    # Check that end >= start
    if end_dt < start_dt:
        raise ValueError(
            f"End time {end_dt.isoformat()} is before start time {start_dt.isoformat()}")

    end_iso = end_dt.isoformat()
    duration = max(0.0, (end_dt - start_dt).total_seconds() / 60.0)
    updates: Dict[str, Any] = {"end": end_iso, "duration_minutes": duration}
    if tags is not None:
        updates["tags"] = tags
    if notes is not None:
        updates["notes"] = notes

    # local update
    update_record("time_history", active.id, updates)

    # fetch updated
    updated = get_time_log_by_uid(active.uid)
    if updated is None:
        raise RuntimeError(
            f"Failed to retrieve stopped entry uid={active.uid}")

    # sync if needed
    if not is_direct_db_mode() and should_sync():
        payload = {**vars(updated)}
        queue_sync_operation("time_history", "update", payload)
        process_sync_queue()

    return updated


>>>>>>> dc0421f4
# Add a new time entry: set updated_at and deleted=0
def add_time_entry(data: Dict[str, Any]) -> TimeLog:
    # Normalize datetimes
    if isinstance(data.get("start"), datetime):
        data["start"] = data["start"].isoformat()
    if isinstance(data.get("end"), datetime):
        data["end"] = data["end"].isoformat()
    # Compute duration if needed
    if data.get("end") and data.get("duration_minutes") is None:
        try:
            st = datetime.fromisoformat(data["start"])
            ed = datetime.fromisoformat(data["end"])
            data["duration_minutes"] = max(
                0.0, (ed - st).total_seconds() / 60.0)
        except Exception:
            pass
    # Assign UID
    data.setdefault("uid", str(uuid.uuid4()))
    # Set updated_at and deleted
    from lifelog.utils.core_utils import now_utc
    now_iso = now_utc().isoformat()
    data['updated_at'] = now_iso
    data['deleted'] = 0
    # Insert locally
    fields = _get_all_time_field_names()
    for f in fields:
        data.setdefault(f, None)
    add_record("time_history", data, fields)
    # Fetch new
    rows = safe_query(
        "SELECT * FROM time_history WHERE uid = ?", (data["uid"],))
    if not rows:
        raise RuntimeError(
            f"Inserted time entry not found for uid={data['uid']}")
    new_log = time_log_from_row(dict(rows[0]))
    # Sync if needed
    if not is_direct_db_mode() and should_sync():
        payload = data.copy()
        queue_sync_operation("time_history", "create", payload)
        try:
            process_sync_queue()
        except Exception as e:
            logger.error("Failed to sync new time entry uid=%s: %s",
                         data["uid"], e, exc_info=True)
    return new_log


# Update time entry: set updated_at
def update_time_entry(entry_id: int, **updates) -> Optional[TimeLog]:
    # First get the uid for later retrieval
    existing = safe_query(
        "SELECT uid, start FROM time_history WHERE id = ?", (entry_id,))
    if not existing:
        return None
    uid_val = existing[0]["uid"]

    # Normalize datetimes in updates
    from datetime import datetime
    norm_updates = {}
    for k, v in updates.items():
        if isinstance(v, datetime):
            norm_updates[k] = v.isoformat()
        else:
            norm_updates[k] = v
    # Set updated_at
    norm_updates['updated_at'] = datetime.now().isoformat()

    # Possibly check if updating 'end': ensure end >= start, if both known
    if 'end' in norm_updates:
        try:
            start_dt = datetime.fromisoformat(existing[0]["start"])
            end_dt = datetime.fromisoformat(norm_updates['end'])
            if end_dt < start_dt:
                raise ValueError(
                    f"End time {end_dt.isoformat()} is before start {start_dt.isoformat()}")
        except Exception as e:
            raise ValueError(f"Error validating end time: {e}") from e

    # Update locally
    update_record("time_history", entry_id, norm_updates)
    # Fetch updated
    updated = get_time_log_by_uid(uid_val)  # by uid fetched earlier
    if updated is None:
        return None
    # Sync if needed, converting any datetime fields
    if not is_direct_db_mode() and should_sync():
        payload: Dict[str, Any] = {}
        for field_name, value in vars(updated).items():
            if isinstance(value, datetime):
                payload[field_name] = value.isoformat()
            else:
                payload[field_name] = value
        queue_sync_operation("time_history", "update", payload)
        process_sync_queue()
    return updated


# Stop active entry: wrap update_time_entry, but ensure updated_at set
# Existing logic invokes update_time_entry which now sets updated_at


def stop_active_time_entry(
    end_time: Union[datetime, str],
    tags: Optional[str] = None,
    notes: Optional[str] = None
) -> TimeLog:
    # Normalize end_time - convert to UTC for storage
    if isinstance(end_time, str):
        try:
            end_dt = convert_local_input_to_utc(end_time)
        except Exception as e:
            raise ValueError(f"Invalid end_time format: {end_time}") from e
    elif isinstance(end_time, datetime):
        end_dt = to_utc(end_time)  # Ensure UTC for storage
    else:
        raise ValueError("end_time must be a datetime or ISO string")

    active = get_active_time_entry()
    if not active:
        raise RuntimeError("No active time entry to stop.")

<<<<<<< HEAD
    # Parse stored start (handle both datetime objects and ISO strings)
    try:
        if isinstance(active.start, datetime):
            start_dt = active.start
        elif isinstance(active.start, str):
            start_dt = _parse_datetime_robust(active.start)
        else:
            raise ValueError(
                f"Unexpected start time type: {type(active.start)}")
    except Exception:
=======
    # Parse stored start (assuming active.start is ISO string)
    if isinstance(active.start, str):
        start_dt = datetime.fromisoformat(active.start)
    elif isinstance(active.start, datetime):
        start_dt = active.start
    else:
>>>>>>> dc0421f4
        raise RuntimeError(
            f"Cannot parse start time of active entry: {active.start}")

    # Check that end >= start
    if end_dt < start_dt:
        raise ValueError(
            f"End time {end_dt.isoformat()} is before start time {start_dt.isoformat()}")

    end_iso = end_dt.isoformat()
    duration = max(0.0, (end_dt - start_dt).total_seconds() / 60.0)
    updates: Dict[str, Any] = {"end": end_iso, "duration_minutes": duration}
    if tags is not None:
        updates["tags"] = tags
    if notes is not None:
        updates["notes"] = notes

    # Update locally
    try:
        update_record("time_history", active.id, updates)
    except Exception as e:
        logging.error("Failed to update time entry stop: %s", e, exc_info=True)
        raise

    # Fetch updated entry
    updated = get_time_log_by_uid(active.uid)
    if updated is None:
        raise RuntimeError(
            f"Failed to retrieve stopped entry uid={active.uid}")

    # Sync if needed, but ensure all datetime fields in payload are ISO strings
    if not is_direct_db_mode() and should_sync():
        # Build a serializable payload: convert any datetime fields to ISO
        payload: Dict[str, Any] = {}
        # Use known TimeLog dataclass fields; here we do a safe conversion:
        for field_name, value in vars(updated).items():
            if isinstance(value, datetime):
                payload[field_name] = value.isoformat()
            else:
                payload[field_name] = value
        try:
            queue_sync_operation("time_history", "update", payload)
            process_sync_queue()
        except Exception as e:
            logging.error(
                "Failed to sync stopped time entry uid=%s: %s", active.uid, e, exc_info=True)
            # Do not raise further; local stop succeeded. Or re-raise if you want strict sync.
    return updated


# Delete time entry: soft-delete instead of hard delete


def delete_time_entry(entry_id: int) -> None:
    # Fetch uid
    rows = safe_query("SELECT uid FROM time_history WHERE id = ?", (entry_id,))
    uid_val = rows[0]["uid"] if rows else None
    # Soft-delete locally: set deleted=1 and updated_at
    now_iso = datetime.now().isoformat()
    safe_execute(
        "UPDATE time_history SET deleted = 1, updated_at = ? WHERE id = ?", (now_iso, entry_id))
    # Sync if needed
    if not is_direct_db_mode() and should_sync() and uid_val:
        payload = {"uid": uid_val, "deleted": True, "updated_at": now_iso}
        queue_sync_operation("time_history", "delete", payload)
        try:
            process_sync_queue()
        except Exception as e:
            logger.error(
                "Failed to sync deleted time entry uid=%s: %s", uid_val, e, exc_info=True)


# ─ Host‐only helpers ────────────────────────────────────────────────────────────


def update_time_log_by_uid(uid_val: str, updates: Dict[str, Any]) -> None:
    if not updates:
        return
    # Set updated_at
    updates['updated_at'] = datetime.now().isoformat()
    # Normalize datetime fields if present
    if 'start' in updates and isinstance(updates['start'], datetime):
        updates['start'] = updates['start'].isoformat()
    if 'end' in updates and isinstance(updates['end'], datetime):
        updates['end'] = updates['end'].isoformat()
    cols = ", ".join(f"{k}=?" for k in updates if k != "id")
    params = tuple(updates[k] for k in updates if k != "id") + (uid_val,)
    safe_execute(f"UPDATE time_history SET {cols} WHERE uid = ?", params)


def delete_time_log_by_uid(uid_val: str) -> None:
    # Soft-delete on host: set deleted and updated_at
    now_iso = datetime.now().isoformat()
    safe_execute(
        "UPDATE time_history SET deleted = 1, updated_at = ? WHERE uid = ?", (now_iso, uid_val))


def add_distracted_minutes_to_active(mins: float) -> float:
    active = get_active_time_entry()
    if not active:
        raise RuntimeError("No active entry to add distracted minutes.")
    current = active.distracted_minutes or 0.0
    new_total = current + float(mins)
    update_time_entry(active.id, distracted_minutes=new_total)
    return new_total<|MERGE_RESOLUTION|>--- conflicted
+++ resolved
@@ -15,14 +15,9 @@
     process_sync_queue,
 )
 from lifelog.utils.db import add_record, update_record
-<<<<<<< HEAD
-from lifelog.utils.db.models import TimeLog, time_log_from_row, fields as dataclass_fields, _parse_datetime_robust
-from lifelog.utils.shared_utils import now_utc, parse_date_string, to_utc, parse_datetime_robust, ensure_utc_for_storage, convert_local_input_to_utc
-=======
 from lifelog.utils.db.models import TimeLog, time_log_from_row, fields as dataclass_fields
 from lifelog.utils.core_utils import now_utc, to_utc
 from lifelog.utils.error_handler import handle_db_errors, validate_time_entry_data
->>>>>>> dc0421f4
 
 logger = logging.getLogger(__name__)
 
@@ -200,9 +195,6 @@
 
 @handle_db_errors("start_time_entry")
 def start_time_entry(data: Dict[str, Any]) -> TimeLog:
-<<<<<<< HEAD
-    # Normalize start time - ensure it's stored as UTC
-=======
     """Start a new time entry with validation and error handling."""
     from lifelog.utils.core_utils import now_utc
     
@@ -210,14 +202,10 @@
     data = validate_time_entry_data(data)
     
     # normalize start
->>>>>>> dc0421f4
     start_val = data.get("start")
-    if start_val:
-        # Convert user input (local time) to UTC for storage
-        utc_start = convert_local_input_to_utc(start_val)
-        data["start"] = utc_start.isoformat()
-    else:
-        # Default to current UTC time
+    if isinstance(start_val, datetime):
+        data["start"] = start_val.isoformat()
+    elif not start_val:
         data["start"] = now_utc().isoformat()
 
     # assign uid
@@ -264,8 +252,6 @@
     return new_log
 
 
-<<<<<<< HEAD
-=======
 def stop_active_time_entry(
     end_time: Union[datetime, str],
     tags: Optional[str] = None,
@@ -337,7 +323,6 @@
     return updated
 
 
->>>>>>> dc0421f4
 # Add a new time entry: set updated_at and deleted=0
 def add_time_entry(data: Dict[str, Any]) -> TimeLog:
     # Normalize datetimes
@@ -387,13 +372,6 @@
 
 # Update time entry: set updated_at
 def update_time_entry(entry_id: int, **updates) -> Optional[TimeLog]:
-    # First get the uid for later retrieval
-    existing = safe_query(
-        "SELECT uid, start FROM time_history WHERE id = ?", (entry_id,))
-    if not existing:
-        return None
-    uid_val = existing[0]["uid"]
-
     # Normalize datetimes in updates
     from datetime import datetime
     norm_updates = {}
@@ -402,24 +380,24 @@
             norm_updates[k] = v.isoformat()
         else:
             norm_updates[k] = v
-    # Set updated_at
-    norm_updates['updated_at'] = datetime.now().isoformat()
-
     # Possibly check if updating 'end': ensure end >= start, if both known
     if 'end' in norm_updates:
-        try:
-            start_dt = datetime.fromisoformat(existing[0]["start"])
-            end_dt = datetime.fromisoformat(norm_updates['end'])
-            if end_dt < start_dt:
-                raise ValueError(
-                    f"End time {end_dt.isoformat()} is before start {start_dt.isoformat()}")
-        except Exception as e:
-            raise ValueError(f"Error validating end time: {e}") from e
-
+        # fetch existing start to compare
+        existing = safe_query(
+            "SELECT start FROM time_history WHERE id = ?", (entry_id,))
+        if existing:
+            try:
+                start_dt = datetime.fromisoformat(existing[0]["start"])
+                end_dt = datetime.fromisoformat(norm_updates['end'])
+                if end_dt < start_dt:
+                    raise ValueError(
+                        f"End time {end_dt.isoformat()} is before start {start_dt.isoformat()}")
+            except Exception as e:
+                raise
     # Update locally
     update_record("time_history", entry_id, norm_updates)
     # Fetch updated
-    updated = get_time_log_by_uid(uid_val)  # by uid fetched earlier
+    updated = get_time_log_by_uid(...)  # by uid fetched earlier
     if updated is None:
         return None
     # Sync if needed, converting any datetime fields
@@ -444,14 +422,14 @@
     tags: Optional[str] = None,
     notes: Optional[str] = None
 ) -> TimeLog:
-    # Normalize end_time - convert to UTC for storage
+    # Normalize end_time into a datetime
     if isinstance(end_time, str):
         try:
-            end_dt = convert_local_input_to_utc(end_time)
+            end_dt = datetime.fromisoformat(end_time)
         except Exception as e:
             raise ValueError(f"Invalid end_time format: {end_time}") from e
     elif isinstance(end_time, datetime):
-        end_dt = to_utc(end_time)  # Ensure UTC for storage
+        end_dt = end_time
     else:
         raise ValueError("end_time must be a datetime or ISO string")
 
@@ -459,25 +437,12 @@
     if not active:
         raise RuntimeError("No active time entry to stop.")
 
-<<<<<<< HEAD
-    # Parse stored start (handle both datetime objects and ISO strings)
-    try:
-        if isinstance(active.start, datetime):
-            start_dt = active.start
-        elif isinstance(active.start, str):
-            start_dt = _parse_datetime_robust(active.start)
-        else:
-            raise ValueError(
-                f"Unexpected start time type: {type(active.start)}")
-    except Exception:
-=======
     # Parse stored start (assuming active.start is ISO string)
     if isinstance(active.start, str):
         start_dt = datetime.fromisoformat(active.start)
     elif isinstance(active.start, datetime):
         start_dt = active.start
     else:
->>>>>>> dc0421f4
         raise RuntimeError(
             f"Cannot parse start time of active entry: {active.start}")
 
