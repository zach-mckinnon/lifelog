--- conflicted
+++ resolved
@@ -131,12 +131,7 @@
     log_utils.setup_logging()
     cf.BASE_DIR.mkdir(parents=True, exist_ok=True)
 
-<<<<<<< HEAD
-    # 2️⃣ Initialize DB schema + seed badges/skills if this is the first time
-    from lifelog.utils.db.database_manager import is_initialized, initialize_schema, run_migrations
-=======
     from lifelog.utils.db.database_manager import is_initialized, initialize_schema
->>>>>>> dc0421f4
     from lifelog.utils.gamification_seed import run_seed
 
     if not is_initialized():
@@ -144,12 +139,6 @@
         console.print("[dim]• Database schema initialized[/dim]")
         run_seed()
         console.print("[dim]• Initial data seeded[/dim]")
-    else:
-        # Run migrations on existing databases (silent unless migrations actually run)
-        migrations = run_migrations(silent=True)
-        if migrations:
-            console.print(
-                f"[dim]• Database updated: {', '.join(migrations)}[/dim]")
 
     try:
         config = cf.load_config()
